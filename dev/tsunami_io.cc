--- conflicted
+++ resolved
@@ -67,14 +67,6 @@
     schedule(curTick + interval);
     //Actually interrupt the processor here
     tsunami->cchip->postRTC();
-<<<<<<< HEAD
-
-    if (intr_count == 1023)
-        tm.tm_sec = (tm.tm_sec + 1) % 60;
-
-    intr_count = (intr_count + 1) % 1024;
-=======
->>>>>>> 74fd4f68
 }
 
 const char *

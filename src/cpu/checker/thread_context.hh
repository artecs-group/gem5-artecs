--- conflicted
+++ resolved
@@ -96,23 +96,14 @@
     TheISA::Kernel::Statistics *getKernelStats()
     { return actualTC->getKernelStats(); }
 
-<<<<<<< HEAD
     Process *getProcessPtr() { return actualTC->getProcessPtr(); }
 
-    TranslatingPort *getMemPort() { return actualTC->getMemPort(); }
-
-    VirtualPort *getVirtPort()
-    { return actualTC->getVirtPort(); }
-=======
     PortProxy* getPhysProxy() { return actualTC->getPhysProxy(); }
 
     FSTranslatingPortProxy* getVirtProxy()
     { return actualTC->getVirtProxy(); }
-#else
+
     SETranslatingPortProxy* getMemProxy() { return actualTC->getMemProxy(); }
->>>>>>> 4acca8a0
-
-    FunctionalPort *getPhysPort() { return actualTC->getPhysPort(); }
 
     Status status() const { return actualTC->status(); }
 
